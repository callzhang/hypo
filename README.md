# Hypo - Cross-Platform Clipboard Sync

> Real-time, secure clipboard synchronization between Android/HyperOS and macOS

[![Platform](https://img.shields.io/badge/platform-macOS%2026%2B%20%7C%20Android%208%2B-blue)]()
[![License](https://img.shields.io/badge/license-MIT-green)]()
[![Status](https://img.shields.io/badge/status-Alpha%20Development-yellow)]()

---

## 🎯 Overview

Hypo enables seamless clipboard synchronization between your Xiaomi/HyperOS device and macOS machine. Copy on one device, paste on another—instantly.

### Key Features

- **🚀 Real-time Sync**: Sub-second clipboard updates across devices
- **🔒 E2E Encrypted**: AES-256-GCM encryption, your data never exposed
- **📡 Dual Transport**: LAN-first for speed, cloud fallback for mobility
- **📋 Multi-Format**: Text, links, images (≤1MB), and files
- **🕒 Clipboard History**: Search and restore past clipboard items (macOS)
- **🔔 Rich Notifications**: Preview content before pasting
- **🎨 Native UI**: SwiftUI on macOS, Material 3 on Android

---

## 🏗️ Architecture

```
┌─────────────────┐         LAN (mDNS)         ┌──────────────────┐
│   macOS Client  │◄────────────────────────────►│ Android Client   │
│   (Swift/SwiftUI)│                              │ (Kotlin/Compose) │
└────────┬────────┘                              └────────┬─────────┘
         │                                                │
         │           Cloud Fallback (WebSocket)          │
         └────────────────────┬─────────────────────────┘
                              │
                    ┌─────────▼──────────┐
                    │  Backend Relay     │
                    │  (Rust/Actix-web)  │
                    │  + Redis           │
                    └────────────────────┘
```

**See**: [`docs/architecture.mermaid`](docs/architecture.mermaid) for detailed component diagram

---

## 🚀 Quick Start

### Prerequisites

- **macOS**: macOS 26+ with Xcode 15+
- **Android**: HyperOS 3+ (or Android 8+) device
- **Backend** (optional for cloud sync): Docker or Rust 1.75+

### Installation

*Coming soon - project in development*

For now, see [Development Setup](#development-setup) to build from source.

---

## 📚 Documentation

| Document | Description |
|----------|-------------|
| [`docs/architecture.mermaid`](docs/architecture.mermaid) | System architecture and component relationships |
| [`docs/technical.md`](docs/technical.md) | Technical specifications and implementation details |
| [`tasks/tasks.md`](tasks/tasks.md) | Development roadmap and task breakdown |
| [`docs/status.md`](docs/status.md) | Current project status and progress tracking |
| [`changelog.md`](changelog.md) | Version history and release notes |

---

## 🛠️ Development Setup

### Project Structure

```
hypo/
├── macos/              # Swift/SwiftUI macOS client
├── android/            # Kotlin/Compose Android client
├── backend/            # Rust backend relay server
├── docs/               # Architecture and specifications
├── tasks/              # Development tasks and planning
└── tests/              # Cross-platform integration tests
```

### macOS Client

```bash
# Navigate to macOS project
cd macos

# Open the Swift Package workspace in Xcode
xed HypoApp.xcworkspace  # or: open HypoApp.xcworkspace

# Set your development team in Signing & Capabilities
# Build and run (⌘R)
```

**Requirements**:
- macOS 26+ (Sequoia or later)
- Xcode 15+
- Swift 6

### Android Client

```bash
# Navigate to Android project
cd android

# Build debug APK
./gradlew assembleDebug

# Install on connected device
adb install app/build/outputs/apk/debug/app-debug.apk
```

**Requirements**:
- Android Studio Hedgehog or later
- Android SDK 26+ (API 26)
- Kotlin 1.9.22 toolchain (Gradle wrapper 8.7; wrapper JAR is downloaded on demand)

> **Note:** The repository omits the binary `gradle-wrapper.jar` in favour of a
> base64-encoded copy. The provided `gradlew` scripts reconstruct the official
> Gradle 8.7 wrapper JAR automatically the first time you run them, keeping the
> tree free of binaries while preserving reproducible builds.

### Backend Relay

```bash
# Navigate to backend project
cd backend

# Install dependencies and build
cargo build --release

# Run with Redis (Docker)
docker-compose up -d redis
cargo run --release

# Or run everything with Docker
docker-compose up
```

**Requirements**:
- Rust 1.75+
- Redis 7+ (or Docker)

### Build Verification

The current toolchain compiles cleanly in this repository. To reproduce the
latest verification run:

```bash
# macOS Swift package build (from repo root)
cd macos
swift build

# Backend relay (from repo root)
cd backend
cargo build
<<<<<<< HEAD
=======

# Android unit tests (requires Android SDK + JDK 17)
cd android
./gradlew testDebugUnitTest --tests "*CryptoServiceTest" --tests "*SyncCoordinatorTest"
>>>>>>> c2cd1447
```

The Android client requires the Android SDK, which is not available in this
container image; run `./gradlew assembleDebug` locally once the SDK is
installed.

---

## 🔒 Security

Hypo takes security seriously:

- **End-to-End Encryption**: All clipboard data encrypted with AES-256-GCM
- **Device Pairing**: ECDH key exchange via QR code (LAN) or secure relay (cloud)
- **Certificate Pinning**: Prevents MITM attacks on cloud relay
- **No Data Storage**: Backend relay never stores clipboard content
- **Key Rotation**: Automatic 30-day key rotation with backward compatibility

**Threat Model**: See [`docs/technical.md#31-threat-model`](docs/technical.md#31-threat-model)

---

## 🎯 Roadmap

| Sprint | Timeline | Milestone |
|--------|----------|-----------|
| **Sprint 1** | Weeks 1-2 | Foundation & Architecture |
| **Sprint 2** | Weeks 3-4 | Core Sync Engine ✅ |
| **Sprint 3** | Weeks 5-6 | Transport Layer (LAN + Cloud) ← *We are here* |
| **Sprint 4** | Weeks 7-8 | Content Type Handling (Text, Images, Files) |
| **Sprint 5** | Weeks 9-10 | User Interface Polish |
| **Sprint 6** | Weeks 11-12 | Device Pairing (QR + Remote) |
| **Sprint 7** | Weeks 13-14 | Testing & Optimization |
| **Sprint 8** | Weeks 15-16 | Beta Release |

**Detailed Tasks**: See [`tasks/tasks.md`](tasks/tasks.md)

---

## 📊 Current Status

<<<<<<< HEAD
**Phase**: Sprint 1 - Foundation & Architecture  
**Progress**: 14%
**Last Updated**: October 1, 2025

**Recent Milestones**:
- ✅ Architecture designed
- ✅ Technical specifications complete
- ✅ Development roadmap defined
- ✅ Project structure initialization
- ✅ macOS Swift package + history store prototype
- ✅ Android foreground sync service + Room storage
- ✅ Backend WebSocket session manager with tests

**Next Steps**:
1. Wire Swift package into Xcode workspace and add throttling controls
2. Backfill protocol error codes and control message catalogue
3. Research and select crypto libraries across platforms
=======
**Phase**: Sprint 2 - Core Sync Engine ✅
**Progress**: 25%
**Last Updated**: October 6, 2025

**Recent Milestones**:
- ✅ Provisioned Android SDK toolchain and Gradle wrapper for reproducible builds
- ✅ Realigned Android project to Kotlin 1.9.22 for Compose compiler compatibility
- ✅ Android CryptoService and SyncCoordinator unit suites passing via `./gradlew`
- ✅ macOS and backend crypto regression tests green after interop vector refresh

**Next Steps**:
1. Plumb CryptoService into sync engines for encrypted payload exchange
2. Prototype LAN discovery (Bonjour on macOS, NSD on Android) for direct transport
3. Stand up integrated relay + Redis environment for end-to-end encrypted routing tests
>>>>>>> c2cd1447

**Full Status**: See [`docs/status.md`](docs/status.md)

---

## 🧪 Testing

```bash
# macOS: Run unit tests
cd macos
swift test

# Android: Run unit tests (after provisioning the SDK + JDK 17)
cd android
./gradlew testDebugUnitTest --tests "*CryptoServiceTest" --tests "*SyncCoordinatorTest"

# Backend: Run unit tests
cd backend
cargo test

# Integration tests (coming soon)
cd tests
./run_integration_tests.sh
```

**Test Coverage Target**: 80% for clients, 90% for backend

---

## 📈 Performance Targets

| Metric | Target | Status |
|--------|--------|--------|
| LAN Sync Latency (P95) | < 500ms | Not yet measured |
| Cloud Sync Latency (P95) | < 3s | Not yet measured |
| Memory Usage (macOS) | < 50MB | Not yet measured |
| Memory Usage (Android) | < 30MB | Not yet measured |
| Battery Drain (Android) | < 2% per day | Not yet measured |

---

## 🤝 Contributing

*Note: Project currently in solo development phase. Contribution guidelines will be added before public beta.*

---

## 📝 License

MIT License - See [LICENSE](LICENSE) for details

---

## 🙏 Acknowledgments

- Inspired by Apple's Universal Clipboard
- Built for the Xiaomi/HyperOS community
- Powered by open-source technologies

---

## 📧 Contact

- **Issues**: [GitHub Issues](https://github.com/yourusername/hypo/issues) *(coming soon)*
- **Discussions**: [GitHub Discussions](https://github.com/yourusername/hypo/discussions) *(coming soon)*

---

## ⚠️ Disclaimer

This project is in **active development** and not yet ready for production use. APIs and features may change without notice.

---

**Built with ❤️ for seamless cross-platform workflows**
<|MERGE_RESOLUTION|>--- conflicted
+++ resolved
@@ -163,13 +163,10 @@
 # Backend relay (from repo root)
 cd backend
 cargo build
-<<<<<<< HEAD
-=======
 
 # Android unit tests (requires Android SDK + JDK 17)
 cd android
 ./gradlew testDebugUnitTest --tests "*CryptoServiceTest" --tests "*SyncCoordinatorTest"
->>>>>>> c2cd1447
 ```
 
 The Android client requires the Android SDK, which is not available in this
@@ -211,25 +208,6 @@
 
 ## 📊 Current Status
 
-<<<<<<< HEAD
-**Phase**: Sprint 1 - Foundation & Architecture  
-**Progress**: 14%
-**Last Updated**: October 1, 2025
-
-**Recent Milestones**:
-- ✅ Architecture designed
-- ✅ Technical specifications complete
-- ✅ Development roadmap defined
-- ✅ Project structure initialization
-- ✅ macOS Swift package + history store prototype
-- ✅ Android foreground sync service + Room storage
-- ✅ Backend WebSocket session manager with tests
-
-**Next Steps**:
-1. Wire Swift package into Xcode workspace and add throttling controls
-2. Backfill protocol error codes and control message catalogue
-3. Research and select crypto libraries across platforms
-=======
 **Phase**: Sprint 2 - Core Sync Engine ✅
 **Progress**: 25%
 **Last Updated**: October 6, 2025
@@ -244,7 +222,6 @@
 1. Plumb CryptoService into sync engines for encrypted payload exchange
 2. Prototype LAN discovery (Bonjour on macOS, NSD on Android) for direct transport
 3. Stand up integrated relay + Redis environment for end-to-end encrypted routing tests
->>>>>>> c2cd1447
 
 **Full Status**: See [`docs/status.md`](docs/status.md)
 
