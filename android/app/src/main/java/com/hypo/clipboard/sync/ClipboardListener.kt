package com.hypo.clipboard.sync

import android.content.ClipData
import android.content.ClipboardManager
import kotlinx.coroutines.CoroutineDispatcher
import kotlinx.coroutines.CoroutineScope
import kotlinx.coroutines.Dispatchers
import kotlinx.coroutines.Job
import kotlinx.coroutines.launch

class ClipboardListener(
    private val clipboardManager: ClipboardManager,
    private val parser: ClipboardParser,
    private val onClipboardChanged: suspend (ClipboardEvent) -> Unit,
    private val scope: CoroutineScope,
    private val dispatcher: CoroutineDispatcher = Dispatchers.Default
) : ClipboardManager.OnPrimaryClipChangedListener {

    private var lastSignature: String? = null
    private var job: Job? = null
    private var isListening: Boolean = false

    fun start() {
        if (isListening) return
        clipboardManager.addPrimaryClipChangedListener(this)
        clipboardManager.primaryClip?.let { clip ->
            process(clip)
        }
        isListening = true
    }

    fun stop() {
        if (!isListening) return
        clipboardManager.removePrimaryClipChangedListener(this)
        job?.cancel()
        job = null
        isListening = false
<<<<<<< HEAD
=======

>>>>>>> 86c5cd86
    }

    override fun onPrimaryClipChanged() {
        clipboardManager.primaryClip?.let { clip ->
            process(clip)
        }
    }

    private fun process(clip: ClipData) {
        val event = parser.parse(clip) ?: return
        val signature = event.signature()
        if (lastSignature == signature) return
        lastSignature = signature

        job?.cancel()
        job = scope.launch(dispatcher) {
            onClipboardChanged(event)
        }
    }
}<|MERGE_RESOLUTION|>--- conflicted
+++ resolved
@@ -35,10 +35,7 @@
         job?.cancel()
         job = null
         isListening = false
-<<<<<<< HEAD
-=======
 
->>>>>>> 86c5cd86
     }
 
     override fun onPrimaryClipChanged() {
