--- conflicted
+++ resolved
@@ -71,12 +71,9 @@
 - **macOS Client Foundations**: Introduced Swift Package with SwiftUI menu bar shell, history store actor, and NSPasteboard monitor implementation.
 - **Android Client Foundations**: Implemented foreground clipboard sync service, Room-backed history persistence, Hilt DI graph, and Compose history UI.
 - **Backend Relay Enhancements**: Added in-memory session manager for WebSocket routing with targeted broadcast logic and unit tests.
-<<<<<<< HEAD
-=======
 - **macOS Tooling**: Created reusable Xcode workspace (`macos/HypoApp.xcworkspace`) to streamline local builds of the Swift Package.
 - **Security Planning**: Documented cross-platform cryptography library evaluation (`docs/crypto_research.md`) selecting CryptoKit, Tink, and RustCrypto AES-GCM.
 - **Protocol Hardening**: Expanded structured error catalogue with offline, conflict, and internal error codes.
->>>>>>> 0088d276
 - **Roadmap Alignment**: Updated task tracker and project status to reflect coding progress and JSON protocol decision for MVP.
 
 #### Infrastructure
