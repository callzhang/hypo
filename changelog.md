--- conflicted
+++ resolved
@@ -76,16 +76,12 @@
 - **Protocol Hardening**: Expanded structured error catalogue with offline, conflict, and internal error codes.
 - **Roadmap Alignment**: Updated task tracker and project status to reflect coding progress and JSON protocol decision for MVP.
 
-<<<<<<< HEAD
-=======
 #### Added - October 7, 2025
 - **Encrypted Clipboard Envelopes**: Updated the protocol to transmit AES-256-GCM ciphertext with explicit encryption metadata and refreshed the specification to reflect the new structure.
 - **Relay Key Registry**: Added an in-memory device key store, control-message handlers for registering keys, and validation that all clipboard payloads include properly sized nonce/tag values.
 - **macOS Sync Engine**: Wired CryptoKit encryption/decryption into the menu bar client with injectable key providers, producing encrypted envelopes and decoding remote payloads in unit tests.
 - **Cross-Platform Tests**: Added Swift unit coverage for the SyncEngine, extended Rust tests for the WebSocket handler, and tightened AES-GCM utilities to track authentication tags explicitly.
 - **Status Tracking**: Marked end-to-end encryption plumbing complete in the project dashboard to unblock Sprint 3 LAN discovery work.
-
->>>>>>> c2cd1447
 #### Infrastructure
 - Initialized Git repository with comprehensive .gitignore
 - Created MIT license file
