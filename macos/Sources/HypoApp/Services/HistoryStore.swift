--- conflicted
+++ resolved
@@ -127,13 +127,7 @@
         self.store = store
         self.transportManager = transportManager
         self.defaults = defaults
-<<<<<<< HEAD
         self.deviceIdentity = deviceIdentity
-=======
-#if canImport(UserNotifications)
-        self.notificationController = ClipboardNotificationController.shared
-#endif
->>>>>>> 5dc7a500
         self.transportPreference = transportManager?.currentPreference() ?? .lanFirst
         self.allowsCloudFallback = defaults.object(forKey: DefaultsKey.allowsCloudFallback) as? Bool ?? true
         self.autoDeleteAfterHours = defaults.object(forKey: DefaultsKey.autoDeleteHours) as? Int ?? 0
